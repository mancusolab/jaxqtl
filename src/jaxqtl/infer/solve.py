--- conflicted
+++ resolved
@@ -68,25 +68,6 @@
         offset_eta: ArrayLike = 0.0,
     ) -> Array:
 
-<<<<<<< HEAD
-        # XtWX = w_X.T @ X
-        B = jspla.inv(w_X.T @ X)
-        # XtWX = jnp.einsum('ij,ijk->jk', weight, XtX_batch)
-
-        # p = X.shape[1]
-
-        # factor = jspla.cho_factor(XtWX, lower=True)
-        # u2 = jspla.cho_solve(factor, u1)
-        u2 = B @ u1
-
-        d = 1 / (w_g.T @ g - u1.T @ u2)
-        # use einsum for outer product
-        # F_inv = jspla.cho_solve(
-        #     factor, jnp.eye(p) + XtWX * d @ (jnp.einsum("ij,jk->ik", u2, u2.T))
-        # )
-        F_inv = B + d * jnp.einsum("ij,jk->ik", u2, u2.T)
-        u3 = d * u2
-=======
         mu_k, g_deriv_k, weight = family.calc_weight(X, y, eta)
 
         r = eta + g_deriv_k * (y - mu_k) * stepsize - offset_eta
@@ -96,7 +77,6 @@
         factor = jspla.cho_factor(XtWX, lower=True)
 
         return jspla.cho_solve(factor, XtWy)
->>>>>>> 0f5f53f5
 
 
 class CGSolve(LinearSolve):
