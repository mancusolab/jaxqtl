<<<<<<< HEAD
# import numpy as np
# import pandas as pd
# import statsmodels
=======
import numpy as np
import pandas as pd
import statsmodels
>>>>>>> 0f5f53f5
import statsmodels.api as sm
from statsmodels.discrete.discrete_model import (  # ,NegativeBinomial
    Poisson as smPoisson,
)
from utils import assert_array_eq, assert_betas_eq

import jax.numpy as jnp
<<<<<<< HEAD

# import jax.numpy.linalg as jnpla
=======
import jax.numpy.linalg as jnpla
>>>>>>> 0f5f53f5
from jax.config import config

from jaxqtl.families.distribution import Binomial, Poisson
from jaxqtl.infer.glm import GLM
<<<<<<< HEAD
from jaxqtl.infer.solve import FastSolve  # CholeskySolve, CGSolve
=======
from jaxqtl.infer.solve import CGSolve, CholeskySolve, QRSolve
>>>>>>> 0f5f53f5

config.update("jax_enable_x64", True)

# io toy example data from statsmodels to compare
spector_data = sm.datasets.spector.load()
spector_data.exog = sm.add_constant(spector_data.exog, prepend=True)  # X

<<<<<<< HEAD
maxiter = 100
stepsize = 1

# def test_resid_reg():
#     test_resid_family = Poisson()  # Poisson reg result is closer
#
#     X = spector_data.exog.copy()
#     y = jnp.array(spector_data.endog)[:, jnp.newaxis]
#
#     truth = GLM(
#         family=test_resid_family,
#         maxiter=maxiter,
#         stepsize=stepsize,
#     ).fit(jnp.array(X), y)
#
#     covar = X.drop("PSI", axis=1)
#
#     glmstate_null = GLM(
#         family=test_resid_family,
#         maxiter=100,
#     ).fit(jnp.array(covar), y)
#
#     # check this: https://github.com/rgcgithub/regenie/blob/master/src/Step2_Models.cpp
#     PSI = jnp.array(X["PSI"])
#     w_half_X = jnp.sqrt(glmstate_null.glm_wt) * jnp.array(covar)
#     w_X = glmstate_null.glm_wt * jnp.array(covar)
#     # projection_covar = (
#     #     jnp.array(covar) @ jnpla.inv(w_half_X.T @ w_half_X) @ w_X.T
#     # )  # nxn
#     projection_covar = w_half_X @ jnpla.inv(w_half_X.T @ w_half_X) @ w_half_X.T  # nxn
#
#     # covar_on_g = jnpla.lstsq(jnp.array(covar), PSI[:, jnp.newaxis])[0]
#     X["PSI_resid"] = (
#         PSI[:, jnp.newaxis] * jnp.sqrt(glmstate_null.glm_wt)
#         - projection_covar @ PSI[:, jnp.newaxis]
#     )
#
#     glmstate = GLM(
#         family=test_resid_family,
#         maxiter=100,
#     ).fit(jnp.array(X["PSI_resid"])[:, jnp.newaxis], y, glmstate_null.eta)
#
#     print(f"betas: truth={truth.beta[-1]}, est={glmstate.beta[-1]}")
#     print(f"SE: truth={truth.se[-1]}, est={glmstate.se[-1]}")
#     print(
#         f"Z: truth={truth.beta[-1]/truth.se[-1]}, est={glmstate.beta[-1]/glmstate.se[-1]}"
#     )
#
#     mod_null = sm.GLM(spector_data.endog, covar, family=sm.families.Binomial()).fit()
#     mod_null_eta = mod_null.get_prediction(covar, which="linear").predicted
#     mod_null_mu = mod_null.get_prediction(covar, which="mean").predicted
#     glm_wt = mod_null_mu * (1 - mod_null_mu)
#     w_half_X = jnp.sqrt(glm_wt[:, jnp.newaxis]) * jnp.array(covar)
#     w_X = glm_wt[:, jnp.newaxis] * jnp.array(covar)
#     # projection_covar = (
#     #     jnp.array(covar) @ jnpla.inv(w_half_X.T @ w_half_X) @ w_X.T
#     # )  # nxn
#     projection_covar = w_half_X @ jnpla.inv(w_half_X.T @ w_half_X) @ w_half_X.T  # nxn
#
#     X["PSI_resid"] = PSI[:, jnp.newaxis] - projection_covar @ PSI[:, jnp.newaxis]
#     mod_G = sm.GLM(
#         spector_data.endog,
#         X["PSI_resid"],
#         family=sm.families.Binomial(),
#         offset=mod_null_eta,
#     ).fit()
#
#     print(f"statsmodel betas: est={mod_G.params[-1]}")
#     print(f"statsmodel SE: est={mod_G.bse[-1]}")
#
#     assert_array_eq(glmstate.beta[-1], truth.beta[-1])
#     assert_array_eq(glmstate.se[-1], truth.se[-1])


def test_linear_regression():
=======
y_arr = jnp.array(spector_data.endog)[:, jnp.newaxis]
X_arr = jnp.array(spector_data.exog)

maxiter = 100
stepsize = 1.0


def test_linear_regression_cho():
>>>>>>> 0f5f53f5

    # test linear regression function
    mod = sm.OLS(spector_data.endog, spector_data.exog)
    sm_state = mod.fit()

<<<<<<< HEAD
    test_irls = GLM(
        solver=FastSolve(),
        maxiter=maxiter,
        stepsize=stepsize,
    )
    glm_state = test_irls.fit(
        jnp.array(spector_data.exog)[:, 0:-1],
        jnp.array(spector_data.exog)[:, -1][:, jnp.newaxis],
        jnp.array(spector_data.endog)[:, jnp.newaxis],
    )
=======
    jaxqtl_cho = GLM(
        solver=CholeskySolve(),
        maxiter=maxiter,
        stepsize=stepsize,
    )

    init_lm = jaxqtl_cho.family.init_eta(jnp.array(spector_data.endog)[:, jnp.newaxis])

    glm_state = jaxqtl_cho.fit(X_arr, y_arr, init=init_lm)
>>>>>>> 0f5f53f5

    assert_betas_eq(glm_state, sm_state)
    assert_array_eq(glm_state.se, sm_state.bse)
    assert_array_eq(glm_state.p, sm_state.pvalues)


<<<<<<< HEAD
def test_logistic():
=======
def test_binomial_cg():
>>>>>>> 0f5f53f5
    # test logistic regression
    mod = sm.Logit(spector_data.endog, spector_data.exog)
    sm_state = mod.fit()

<<<<<<< HEAD
    test_logit = GLM(
        family=Binomial(),
        maxiter=maxiter,
        solver=FastSolve(),
        stepsize=stepsize,
    )
    glm_state = test_logit.fit(
        jnp.array(spector_data.exog)[:, 0:-1],
        jnp.array(spector_data.exog)[:, -1][:, jnp.newaxis],
        jnp.array(spector_data.endog)[:, jnp.newaxis],
    )
=======
    jaxqtl_bin_cg = GLM(
        family=Binomial(),
        maxiter=maxiter,
        solver=CGSolve(),
        stepsize=stepsize,
    )
    init_logistic = jaxqtl_bin_cg.family.init_eta(y_arr)
    glm_state = jaxqtl_bin_cg.fit(X_arr, y_arr, init=init_logistic)

    assert_betas_eq(glm_state, sm_state, rtol=1e-4)
    assert_array_eq(glm_state.se, sm_state.bse, rtol=1e-4)
    assert_array_eq(glm_state.p, sm_state.pvalues, rtol=1e-4)


def test_binomial_cho():
    # test logistic regression
    mod = sm.Logit(spector_data.endog, spector_data.exog)
    sm_state = mod.fit()

    jaxqtl_bin_cho = GLM(
        family=Binomial(),
        maxiter=maxiter,
        solver=CholeskySolve(),
        stepsize=stepsize,
    )
    init_logistic = jaxqtl_bin_cho.family.init_eta(y_arr)
    glm_state = jaxqtl_bin_cho.fit(X_arr, y_arr, init=init_logistic)

    assert_betas_eq(glm_state, sm_state, rtol=1e-4)
    assert_array_eq(glm_state.se, sm_state.bse, rtol=1e-4)
    assert_array_eq(glm_state.p, sm_state.pvalues, rtol=1e-4)


def test_poisson_qr():
    # test logistic regression
    mod = smPoisson(spector_data.endog, spector_data.exog)
    sm_state = mod.fit()

    jaxqtl_poisson_qr = GLM(
        family=Poisson(),
        maxiter=maxiter,
        solver=QRSolve(),
        stepsize=stepsize,
    )
    init_pois = jaxqtl_poisson_qr.family.init_eta(y_arr)
    glm_state = jaxqtl_poisson_qr.fit(X_arr, y_arr, init=init_pois)

>>>>>>> 0f5f53f5
    assert_betas_eq(glm_state, sm_state)
    assert_array_eq(glm_state.se, sm_state.bse)
    assert_array_eq(glm_state.p, sm_state.pvalues)


<<<<<<< HEAD
def test_poisson():
=======
def test_poisson_cho():
>>>>>>> 0f5f53f5
    # test logistic regression
    mod = smPoisson(spector_data.endog, spector_data.exog)
    sm_state = mod.fit()

<<<<<<< HEAD
    test_poisson = GLM(
        family=Poisson(), maxiter=maxiter, stepsize=stepsize, solver=FastSolve()
    )
    glm_state = test_poisson.fit(
        jnp.array(spector_data.exog)[:, 0:-1],
        jnp.array(spector_data.exog)[:, -1][:, jnp.newaxis],
        jnp.array(spector_data.endog)[:, jnp.newaxis],
    )
=======
    jaxqtl_poisson_cho = GLM(
        family=Poisson(),
        maxiter=maxiter,
        solver=CholeskySolve(),
        stepsize=stepsize,
    )
    init_pois = jaxqtl_poisson_cho.family.init_eta(y_arr)
    glm_state = jaxqtl_poisson_cho.fit(X_arr, y_arr, init=init_pois)

    assert_betas_eq(glm_state, sm_state)
    assert_array_eq(glm_state.se, sm_state.bse)
    assert_array_eq(glm_state.p, sm_state.pvalues)


def test_poisson_cg():
    # test logistic regression
    mod = smPoisson(spector_data.endog, spector_data.exog)
    sm_state = mod.fit()

    jaxqtl_poisson_cg = GLM(
        family=Poisson(),
        maxiter=maxiter,
        solver=CGSolve(),
        stepsize=stepsize,
    )
    init_pois = jaxqtl_poisson_cg.family.init_eta(y_arr)
    glm_state = jaxqtl_poisson_cg.fit(X_arr, y_arr, init=init_pois)

    assert_betas_eq(glm_state, sm_state)
    assert_array_eq(glm_state.se, sm_state.bse)
    assert_array_eq(glm_state.p, sm_state.pvalues)


def test_CGsolve_realdata():
    """
    # AssertionError: get diff result
    """
    dat = jnp.array(
        pd.read_csv("./example/data/ENSG00000178607_rs74787440.gz", sep="\t")
    )
    y = dat[:, -2][:, jnp.newaxis]
    X = dat[:, 0:-2]

    sm_state = smPoisson(np.array(y), np.array(X)).fit()

    jaxqtl_poisson_cg = GLM(
        family=Poisson(), maxiter=maxiter, solver=CGSolve(), stepsize=stepsize
    )
    init_pois = jaxqtl_poisson_cg.family.init_eta(y)
    glm_state = jaxqtl_poisson_cg.fit(X, y, init=init_pois)

    assert_betas_eq(glm_state, sm_state)
    assert_array_eq(glm_state.se, sm_state.bse)
    assert_array_eq(glm_state.p, sm_state.pvalues)


def test_1D_X():
    # test poisson regression
    mod = smPoisson(spector_data.endog, spector_data.exog["PSI"])
    sm_state = mod.fit()

    X_arr = jnp.array(spector_data.exog["PSI"])[:, jnp.newaxis]
    y_arr = jnp.array(spector_data.endog)[:, jnp.newaxis]

    jaxqtl_pois = GLM(family=Poisson(), maxiter=maxiter, stepsize=stepsize)
    init_pois = jaxqtl_pois.family.init_eta(y_arr)
    glm_state = jaxqtl_pois.fit(X_arr, y_arr, init=init_pois)

>>>>>>> 0f5f53f5
    assert_betas_eq(glm_state, sm_state)
    assert_array_eq(glm_state.se, sm_state.bse)
    assert_array_eq(glm_state.p, sm_state.pvalues)


<<<<<<< HEAD
# def test_1D_X():
#     # test poisson regression
#     mod = smPoisson(spector_data.endog, spector_data.exog["PSI"])
#     sm_state = mod.fit(disp=0)
#
#     test_poisson = GLM(
#         family=Poisson(),
#         maxiter=maxiter,
#         stepsize=stepsize,
#     )
#     glm_state = test_poisson.fit(
#         jnp.array(spector_data.exog["PSI"])[:, jnp.newaxis],
#         jnp.array(spector_data.endog)[:, jnp.newaxis],
#     )
#     assert_betas_eq(glm_state, sm_state)
#     assert_array_eq(glm_state.se, sm_state.bse)
#     assert_array_eq(glm_state.p, sm_state.pvalues)


# def test_CGsolve():
#     dat = jnp.array(
#         pd.read_csv("./example/data/ENSG00000178607_rs74787440.gz", sep="\t")
#     )
#     y = dat[:, -2][:, jnp.newaxis]
#     X = dat[:, 0:-2]
#
#     sm_state = smPoisson(np.array(y), np.array(X)).fit(disp=0)
#
#     glm_state = GLM(
#         family=Poisson(),
#         solver=CGSolve(),
#         maxiter=maxiter,
#         stepsize=stepsize,
#     ).fit(X, y)
#     assert_betas_eq(glm_state, sm_state)
#     assert_array_eq(glm_state.se, sm_state.bse)
#     assert_array_eq(glm_state.p, sm_state.pvalues)


# def test_poisson_scoretest():
#     mod_full = GLM(
#         family=Poisson(),
#         maxiter=maxiter,
#         stepsize=stepsize,
#     ).fit(jnp.array(spector_data.exog), jnp.array(spector_data.endog)[:, jnp.newaxis])
#     print(mod_full.p[-1])
#
#     mod_null = GLM(family=Poisson(), maxiter=maxiter, stepsize=stepsize,).fit(
#         jnp.array(spector_data.exog.drop("GPA", axis=1)),
#         jnp.array(spector_data.endog)[:, jnp.newaxis],
#     )
#
#     pval_score = GLM.score_test_add_g(
#         Poisson(),
#         jnp.array(spector_data.exog),
#         jnp.array(spector_data.endog)[:, jnp.newaxis],
#         mod_null,
#         1.0,
#     )
#
#     # the discrepancy might be caused by small sample size n=30
#     assert_array_eq(pval_score, mod_full.p[-1])


# def test_sandwich():
#     dat = pd.read_csv("./example/data/ENSG00000178607_rs74787440.gz", sep="\t")
#     M = jnp.array(dat.iloc[:, 0:12])
#     y = jnp.array(dat["y"])[:, jnp.newaxis]
#     library_size = jnp.array(dat["log_offset"])[:, jnp.newaxis]
#
#     sm_mod = sm.GLM(
#         np.array(y),
#         np.array(M),
#         family=sm.families.Poisson(),
#         offset=np.array(library_size).reshape((len(library_size),)),
#     ).fit()
#     white_cov = statsmodels.stats.sandwich_covariance.cov_white_simple(
#         sm_mod, use_correction=False
#     )
#
#     # full model fit to compare Wald p to Score p
#     glmstate = GLM(family=Poisson(), maxiter=100, solver=CholeskySolve()).fit(
#         M, y, offset_eta=library_size, robust_se=True
#     )
#
#     assert_array_eq(glmstate.se ** 2, jnp.diag(white_cov))


# -------------------------------------------------#

# data = sm.datasets.scotland.io()
# data.exog = sm.add_constant(data.exog)
# gamma_model = sm.GLM(data.endog, data.exog, family=sm.families.Gamma())
# gamma_results = gamma_model.fit()
# print(gamma_results.summary())

# test_Gamma = GLM(
#     X=data.exog,
#     y=data.endog,
#     family="Gamma",
#     seed=123,
#     solver=solver,
#     append=False,
# )
# test_Gamma.fit()
# print(test_Gamma)

# data = sm.datasets.scotland.io()
# data.exog = sm.add_constant(data.exog)
# NB_model = NegativeBinomial(spector_data.endog, spector_data.exog)
# NB_results = NB_model.fit(maxiter=100)
# print(NB_results.summary())

# test_NB = GLM(
#     X=data.exog,
#     y=data.endog,
#     family="NB",
#     seed=123,
#     solver=solver,
#     append=False,
#     init="default",
# )
# test_NB.fit()
# print(test_NB)
=======
def test_sandwich():
    """
    Compare sandwitch estimator from stats model to jaxqtl
    """
    dat = pd.read_csv("./example/data/ENSG00000178607_rs74787440.gz", sep="\t")
    M = jnp.array(dat.iloc[:, 0:12])
    y = jnp.array(dat["y"])[:, jnp.newaxis]
    library_size = jnp.array(dat["log_offset"])[:, jnp.newaxis]

    sm_mod = sm.GLM(
        np.array(y),
        np.array(M),
        family=sm.families.Poisson(),
        offset=np.array(library_size).reshape((len(library_size),)),
    ).fit()
    white_cov = statsmodels.stats.sandwich_covariance.cov_white_simple(
        sm_mod, use_correction=False
    )

    jaxqtl_pois = GLM(family=Poisson(), maxiter=100, solver=CholeskySolve())
    init_pois = jaxqtl_pois.family.init_eta(y)

    glmstate = jaxqtl_pois.fit(
        M, y, init=init_pois, offset_eta=library_size, robust_se=True
    )

    assert_array_eq(glmstate.se ** 2, jnp.diag(white_cov))


def test_poisson_scoretest():
    jaxqtl_pois = GLM(family=Poisson(), maxiter=maxiter, stepsize=stepsize)
    init_pois = jaxqtl_pois.family.init_eta(y_arr)
    mod_full = jaxqtl_pois.fit(X_arr, y_arr, init=init_pois)  # wald test

    mod_null = jaxqtl_pois.fit(
        jnp.array(spector_data.exog.drop("GPA", axis=1)), y_arr, init=init_pois
    )

    pval_score = jaxqtl_pois.score_test_add_g(
        jnp.array(spector_data.exog["GPA"])[:, jnp.newaxis],
        jnp.array(spector_data.exog.drop("GPA", axis=1)),
        y_arr,
        mod_null,
    )

    # checked with pval of score test in R: 0.07508054, vs. jaxqtl 0.073275
    # not expect score test has exact p value as wald test, but should be close
    assert_array_eq(pval_score, mod_full.p[-1])


def test_resid_reg():
    """
    project out covariates first;
    results are wrong
    check ref:
    https://timothy-barry.github.io/posts/2020-07-07-generalized-linear-models/
    https://github.com/rgcgithub/regenie/blob/master/src/Step2_Models.cpp
    """
    test_resid_family = Binomial()  # Poisson reg result is closer

    X = spector_data.exog.copy()
    y = jnp.array(spector_data.endog)[:, jnp.newaxis]

    jaxqtl_pois = GLM(
        family=test_resid_family,
        maxiter=maxiter,
        stepsize=stepsize,
        solver=CholeskySolve(),
    )
    init_pois = jaxqtl_pois.family.init_eta(y)
    truth = jaxqtl_pois.fit(jnp.array(X), y, init=init_pois)

    covar = X.drop("PSI", axis=1)
    covar_X_arr = jnp.array(covar)

    glmstate_null = jaxqtl_pois.fit(covar_X_arr, y, init=init_pois)

    PSI = jnp.array(X["PSI"])
    w_X = jnp.array(glmstate_null.glm_wt) * covar_X_arr

    projection_covar = covar_X_arr @ jnpla.inv(w_X.T @ covar_X_arr) @ w_X.T  # nxn

    X["PSI_resid"] = PSI[:, jnp.newaxis] - projection_covar @ PSI[:, jnp.newaxis]

    glmstate = jaxqtl_pois.fit(
        jnp.array(X["PSI_resid"])[:, jnp.newaxis],
        y,
        offset_eta=glmstate_null.eta,
        init=init_pois,
    )

    print(f"betas: truth={truth.beta[-1]}, est={glmstate.beta}")
    print(f"SE: truth={truth.se[-1]}, est={glmstate.se}")
    print(f"Z: truth={truth.beta[-1]/truth.se[-1]}, est={glmstate.beta/glmstate.se}")

    # repeat with statsmodel
    mod_null = sm.GLM(spector_data.endog, covar, family=sm.families.Binomial()).fit()
    mod_null_eta = mod_null.get_prediction(covar, which="linear").predicted
    mod_null_mu = mod_null.get_prediction(covar, which="mean").predicted
    glm_wt = mod_null_mu * (1 - mod_null_mu)
    w_X = glm_wt[:, jnp.newaxis] * covar_X_arr

    projection_covar = covar_X_arr @ jnpla.inv(w_X.T @ covar_X_arr) @ w_X.T  # nxn

    X["PSI_resid"] = PSI[:, jnp.newaxis] - projection_covar @ PSI[:, jnp.newaxis]
    mod_G = sm.GLM(
        spector_data.endog,
        X["PSI_resid"],
        family=sm.families.Binomial(),
        offset=mod_null_eta,
    ).fit()

    print(f"statsmodel betas: est={mod_G.params[-1]}")
    print(f"statsmodel SE: est={mod_G.bse[-1]}")

    assert_array_eq(glmstate.beta, truth.beta[-1])
    assert_array_eq(glmstate.se, truth.se[-1])
>>>>>>> 0f5f53f5
<|MERGE_RESOLUTION|>--- conflicted
+++ resolved
@@ -1,12 +1,6 @@
-<<<<<<< HEAD
-# import numpy as np
-# import pandas as pd
-# import statsmodels
-=======
 import numpy as np
 import pandas as pd
 import statsmodels
->>>>>>> 0f5f53f5
 import statsmodels.api as sm
 from statsmodels.discrete.discrete_model import (  # ,NegativeBinomial
     Poisson as smPoisson,
@@ -14,21 +8,12 @@
 from utils import assert_array_eq, assert_betas_eq
 
 import jax.numpy as jnp
-<<<<<<< HEAD
-
-# import jax.numpy.linalg as jnpla
-=======
 import jax.numpy.linalg as jnpla
->>>>>>> 0f5f53f5
 from jax.config import config
 
 from jaxqtl.families.distribution import Binomial, Poisson
 from jaxqtl.infer.glm import GLM
-<<<<<<< HEAD
-from jaxqtl.infer.solve import FastSolve  # CholeskySolve, CGSolve
-=======
 from jaxqtl.infer.solve import CGSolve, CholeskySolve, QRSolve
->>>>>>> 0f5f53f5
 
 config.update("jax_enable_x64", True)
 
@@ -36,83 +21,6 @@
 spector_data = sm.datasets.spector.load()
 spector_data.exog = sm.add_constant(spector_data.exog, prepend=True)  # X
 
-<<<<<<< HEAD
-maxiter = 100
-stepsize = 1
-
-# def test_resid_reg():
-#     test_resid_family = Poisson()  # Poisson reg result is closer
-#
-#     X = spector_data.exog.copy()
-#     y = jnp.array(spector_data.endog)[:, jnp.newaxis]
-#
-#     truth = GLM(
-#         family=test_resid_family,
-#         maxiter=maxiter,
-#         stepsize=stepsize,
-#     ).fit(jnp.array(X), y)
-#
-#     covar = X.drop("PSI", axis=1)
-#
-#     glmstate_null = GLM(
-#         family=test_resid_family,
-#         maxiter=100,
-#     ).fit(jnp.array(covar), y)
-#
-#     # check this: https://github.com/rgcgithub/regenie/blob/master/src/Step2_Models.cpp
-#     PSI = jnp.array(X["PSI"])
-#     w_half_X = jnp.sqrt(glmstate_null.glm_wt) * jnp.array(covar)
-#     w_X = glmstate_null.glm_wt * jnp.array(covar)
-#     # projection_covar = (
-#     #     jnp.array(covar) @ jnpla.inv(w_half_X.T @ w_half_X) @ w_X.T
-#     # )  # nxn
-#     projection_covar = w_half_X @ jnpla.inv(w_half_X.T @ w_half_X) @ w_half_X.T  # nxn
-#
-#     # covar_on_g = jnpla.lstsq(jnp.array(covar), PSI[:, jnp.newaxis])[0]
-#     X["PSI_resid"] = (
-#         PSI[:, jnp.newaxis] * jnp.sqrt(glmstate_null.glm_wt)
-#         - projection_covar @ PSI[:, jnp.newaxis]
-#     )
-#
-#     glmstate = GLM(
-#         family=test_resid_family,
-#         maxiter=100,
-#     ).fit(jnp.array(X["PSI_resid"])[:, jnp.newaxis], y, glmstate_null.eta)
-#
-#     print(f"betas: truth={truth.beta[-1]}, est={glmstate.beta[-1]}")
-#     print(f"SE: truth={truth.se[-1]}, est={glmstate.se[-1]}")
-#     print(
-#         f"Z: truth={truth.beta[-1]/truth.se[-1]}, est={glmstate.beta[-1]/glmstate.se[-1]}"
-#     )
-#
-#     mod_null = sm.GLM(spector_data.endog, covar, family=sm.families.Binomial()).fit()
-#     mod_null_eta = mod_null.get_prediction(covar, which="linear").predicted
-#     mod_null_mu = mod_null.get_prediction(covar, which="mean").predicted
-#     glm_wt = mod_null_mu * (1 - mod_null_mu)
-#     w_half_X = jnp.sqrt(glm_wt[:, jnp.newaxis]) * jnp.array(covar)
-#     w_X = glm_wt[:, jnp.newaxis] * jnp.array(covar)
-#     # projection_covar = (
-#     #     jnp.array(covar) @ jnpla.inv(w_half_X.T @ w_half_X) @ w_X.T
-#     # )  # nxn
-#     projection_covar = w_half_X @ jnpla.inv(w_half_X.T @ w_half_X) @ w_half_X.T  # nxn
-#
-#     X["PSI_resid"] = PSI[:, jnp.newaxis] - projection_covar @ PSI[:, jnp.newaxis]
-#     mod_G = sm.GLM(
-#         spector_data.endog,
-#         X["PSI_resid"],
-#         family=sm.families.Binomial(),
-#         offset=mod_null_eta,
-#     ).fit()
-#
-#     print(f"statsmodel betas: est={mod_G.params[-1]}")
-#     print(f"statsmodel SE: est={mod_G.bse[-1]}")
-#
-#     assert_array_eq(glmstate.beta[-1], truth.beta[-1])
-#     assert_array_eq(glmstate.se[-1], truth.se[-1])
-
-
-def test_linear_regression():
-=======
 y_arr = jnp.array(spector_data.endog)[:, jnp.newaxis]
 X_arr = jnp.array(spector_data.exog)
 
@@ -121,24 +29,11 @@
 
 
 def test_linear_regression_cho():
->>>>>>> 0f5f53f5
 
     # test linear regression function
     mod = sm.OLS(spector_data.endog, spector_data.exog)
     sm_state = mod.fit()
 
-<<<<<<< HEAD
-    test_irls = GLM(
-        solver=FastSolve(),
-        maxiter=maxiter,
-        stepsize=stepsize,
-    )
-    glm_state = test_irls.fit(
-        jnp.array(spector_data.exog)[:, 0:-1],
-        jnp.array(spector_data.exog)[:, -1][:, jnp.newaxis],
-        jnp.array(spector_data.endog)[:, jnp.newaxis],
-    )
-=======
     jaxqtl_cho = GLM(
         solver=CholeskySolve(),
         maxiter=maxiter,
@@ -148,35 +43,17 @@
     init_lm = jaxqtl_cho.family.init_eta(jnp.array(spector_data.endog)[:, jnp.newaxis])
 
     glm_state = jaxqtl_cho.fit(X_arr, y_arr, init=init_lm)
->>>>>>> 0f5f53f5
-
-    assert_betas_eq(glm_state, sm_state)
-    assert_array_eq(glm_state.se, sm_state.bse)
-    assert_array_eq(glm_state.p, sm_state.pvalues)
-
-
-<<<<<<< HEAD
-def test_logistic():
-=======
+
+    assert_betas_eq(glm_state, sm_state)
+    assert_array_eq(glm_state.se, sm_state.bse)
+    assert_array_eq(glm_state.p, sm_state.pvalues)
+
+
 def test_binomial_cg():
->>>>>>> 0f5f53f5
     # test logistic regression
     mod = sm.Logit(spector_data.endog, spector_data.exog)
     sm_state = mod.fit()
 
-<<<<<<< HEAD
-    test_logit = GLM(
-        family=Binomial(),
-        maxiter=maxiter,
-        solver=FastSolve(),
-        stepsize=stepsize,
-    )
-    glm_state = test_logit.fit(
-        jnp.array(spector_data.exog)[:, 0:-1],
-        jnp.array(spector_data.exog)[:, -1][:, jnp.newaxis],
-        jnp.array(spector_data.endog)[:, jnp.newaxis],
-    )
-=======
     jaxqtl_bin_cg = GLM(
         family=Binomial(),
         maxiter=maxiter,
@@ -224,31 +101,16 @@
     init_pois = jaxqtl_poisson_qr.family.init_eta(y_arr)
     glm_state = jaxqtl_poisson_qr.fit(X_arr, y_arr, init=init_pois)
 
->>>>>>> 0f5f53f5
-    assert_betas_eq(glm_state, sm_state)
-    assert_array_eq(glm_state.se, sm_state.bse)
-    assert_array_eq(glm_state.p, sm_state.pvalues)
-
-
-<<<<<<< HEAD
-def test_poisson():
-=======
+    assert_betas_eq(glm_state, sm_state)
+    assert_array_eq(glm_state.se, sm_state.bse)
+    assert_array_eq(glm_state.p, sm_state.pvalues)
+
+
 def test_poisson_cho():
->>>>>>> 0f5f53f5
     # test logistic regression
     mod = smPoisson(spector_data.endog, spector_data.exog)
     sm_state = mod.fit()
 
-<<<<<<< HEAD
-    test_poisson = GLM(
-        family=Poisson(), maxiter=maxiter, stepsize=stepsize, solver=FastSolve()
-    )
-    glm_state = test_poisson.fit(
-        jnp.array(spector_data.exog)[:, 0:-1],
-        jnp.array(spector_data.exog)[:, -1][:, jnp.newaxis],
-        jnp.array(spector_data.endog)[:, jnp.newaxis],
-    )
-=======
     jaxqtl_poisson_cho = GLM(
         family=Poisson(),
         maxiter=maxiter,
@@ -317,138 +179,11 @@
     init_pois = jaxqtl_pois.family.init_eta(y_arr)
     glm_state = jaxqtl_pois.fit(X_arr, y_arr, init=init_pois)
 
->>>>>>> 0f5f53f5
-    assert_betas_eq(glm_state, sm_state)
-    assert_array_eq(glm_state.se, sm_state.bse)
-    assert_array_eq(glm_state.p, sm_state.pvalues)
-
-
-<<<<<<< HEAD
-# def test_1D_X():
-#     # test poisson regression
-#     mod = smPoisson(spector_data.endog, spector_data.exog["PSI"])
-#     sm_state = mod.fit(disp=0)
-#
-#     test_poisson = GLM(
-#         family=Poisson(),
-#         maxiter=maxiter,
-#         stepsize=stepsize,
-#     )
-#     glm_state = test_poisson.fit(
-#         jnp.array(spector_data.exog["PSI"])[:, jnp.newaxis],
-#         jnp.array(spector_data.endog)[:, jnp.newaxis],
-#     )
-#     assert_betas_eq(glm_state, sm_state)
-#     assert_array_eq(glm_state.se, sm_state.bse)
-#     assert_array_eq(glm_state.p, sm_state.pvalues)
-
-
-# def test_CGsolve():
-#     dat = jnp.array(
-#         pd.read_csv("./example/data/ENSG00000178607_rs74787440.gz", sep="\t")
-#     )
-#     y = dat[:, -2][:, jnp.newaxis]
-#     X = dat[:, 0:-2]
-#
-#     sm_state = smPoisson(np.array(y), np.array(X)).fit(disp=0)
-#
-#     glm_state = GLM(
-#         family=Poisson(),
-#         solver=CGSolve(),
-#         maxiter=maxiter,
-#         stepsize=stepsize,
-#     ).fit(X, y)
-#     assert_betas_eq(glm_state, sm_state)
-#     assert_array_eq(glm_state.se, sm_state.bse)
-#     assert_array_eq(glm_state.p, sm_state.pvalues)
-
-
-# def test_poisson_scoretest():
-#     mod_full = GLM(
-#         family=Poisson(),
-#         maxiter=maxiter,
-#         stepsize=stepsize,
-#     ).fit(jnp.array(spector_data.exog), jnp.array(spector_data.endog)[:, jnp.newaxis])
-#     print(mod_full.p[-1])
-#
-#     mod_null = GLM(family=Poisson(), maxiter=maxiter, stepsize=stepsize,).fit(
-#         jnp.array(spector_data.exog.drop("GPA", axis=1)),
-#         jnp.array(spector_data.endog)[:, jnp.newaxis],
-#     )
-#
-#     pval_score = GLM.score_test_add_g(
-#         Poisson(),
-#         jnp.array(spector_data.exog),
-#         jnp.array(spector_data.endog)[:, jnp.newaxis],
-#         mod_null,
-#         1.0,
-#     )
-#
-#     # the discrepancy might be caused by small sample size n=30
-#     assert_array_eq(pval_score, mod_full.p[-1])
-
-
-# def test_sandwich():
-#     dat = pd.read_csv("./example/data/ENSG00000178607_rs74787440.gz", sep="\t")
-#     M = jnp.array(dat.iloc[:, 0:12])
-#     y = jnp.array(dat["y"])[:, jnp.newaxis]
-#     library_size = jnp.array(dat["log_offset"])[:, jnp.newaxis]
-#
-#     sm_mod = sm.GLM(
-#         np.array(y),
-#         np.array(M),
-#         family=sm.families.Poisson(),
-#         offset=np.array(library_size).reshape((len(library_size),)),
-#     ).fit()
-#     white_cov = statsmodels.stats.sandwich_covariance.cov_white_simple(
-#         sm_mod, use_correction=False
-#     )
-#
-#     # full model fit to compare Wald p to Score p
-#     glmstate = GLM(family=Poisson(), maxiter=100, solver=CholeskySolve()).fit(
-#         M, y, offset_eta=library_size, robust_se=True
-#     )
-#
-#     assert_array_eq(glmstate.se ** 2, jnp.diag(white_cov))
-
-
-# -------------------------------------------------#
-
-# data = sm.datasets.scotland.io()
-# data.exog = sm.add_constant(data.exog)
-# gamma_model = sm.GLM(data.endog, data.exog, family=sm.families.Gamma())
-# gamma_results = gamma_model.fit()
-# print(gamma_results.summary())
-
-# test_Gamma = GLM(
-#     X=data.exog,
-#     y=data.endog,
-#     family="Gamma",
-#     seed=123,
-#     solver=solver,
-#     append=False,
-# )
-# test_Gamma.fit()
-# print(test_Gamma)
-
-# data = sm.datasets.scotland.io()
-# data.exog = sm.add_constant(data.exog)
-# NB_model = NegativeBinomial(spector_data.endog, spector_data.exog)
-# NB_results = NB_model.fit(maxiter=100)
-# print(NB_results.summary())
-
-# test_NB = GLM(
-#     X=data.exog,
-#     y=data.endog,
-#     family="NB",
-#     seed=123,
-#     solver=solver,
-#     append=False,
-#     init="default",
-# )
-# test_NB.fit()
-# print(test_NB)
-=======
+    assert_betas_eq(glm_state, sm_state)
+    assert_array_eq(glm_state.se, sm_state.bse)
+    assert_array_eq(glm_state.p, sm_state.pvalues)
+
+
 def test_sandwich():
     """
     Compare sandwitch estimator from stats model to jaxqtl
@@ -565,5 +300,4 @@
     print(f"statsmodel SE: est={mod_G.bse[-1]}")
 
     assert_array_eq(glmstate.beta, truth.beta[-1])
-    assert_array_eq(glmstate.se, truth.se[-1])
->>>>>>> 0f5f53f5
+    assert_array_eq(glmstate.se, truth.se[-1])